// Copyright 2019 The Swarm Authors
// This file is part of the Swarm library.
//
// The Swarm library is free software: you can redistribute it and/or modify
// it under the terms of the GNU Lesser General Public License as published by
// the Free Software Foundation, either version 3 of the License, or
// (at your option) any later version.
//
// The Swarm library is distributed in the hope that it will be useful,
// but WITHOUT ANY WARRANTY; without even the implied warranty of
// MERCHANTABILITY or FITNESS FOR A PARTICULAR PURPOSE. See the
// GNU Lesser General Public License for more details.
//
// You should have received a copy of the GNU Lesser General Public License
// along with the Swarm library. If not, see <http://www.gnu.org/licenses/>.

package swap

import (
	"context"
	"errors"
	"fmt"
	"math/big"

	"github.com/ethereum/go-ethereum/common"

	"github.com/ethereum/go-ethereum/accounts/abi/bind"
	contract "github.com/ethersphere/swarm/contracts/swap"
	"github.com/ethersphere/swarm/log"
	"github.com/ethersphere/swarm/p2p/protocols"
)

// ErrDontOwe indictates that no balance is actially owned
var ErrDontOwe = errors.New("no negative balance")

// Peer is a devp2p peer for the Swap protocol
type Peer struct {
	*protocols.Peer
	swap               *Swap
	backend            contract.Backend
	beneficiary        common.Address
	contractAddress    common.Address
	lastReceivedCheque *Cheque
}

// NewPeer creates a new swap Peer instance
func NewPeer(p *protocols.Peer, s *Swap, backend contract.Backend, beneficiary common.Address, contractAddress common.Address) *Peer {
	return &Peer{
		Peer:            p,
		swap:            s,
		backend:         backend,
		beneficiary:     beneficiary,
		contractAddress: contractAddress,
	}
}

// handleMsg is for handling messages when receiving messages
func (sp *Peer) handleMsg(ctx context.Context, msg interface{}) error {
	switch msg := msg.(type) {
	case *EmitChequeMsg:
		go sp.handleEmitChequeMsg(ctx, msg)
	}
	return nil
}

// handleEmitChequeMsg should be handled by the creditor when it receives
// a cheque from a debitor
func (sp *Peer) handleEmitChequeMsg(ctx context.Context, msg *EmitChequeMsg) error {
	cheque := msg.Cheque
	log.Info("received cheque from peer", "peer", sp.ID().String())
	actualAmount, err := sp.processAndVerifyCheque(cheque)
	if err != nil {
		return err
	}

	log.Debug("received cheque processed and verified", "peer", sp.ID().String())

	// reset balance by amount
	// as this is done by the creditor, receiving the cheque, the amount should be negative,
	// so that updateBalance will calculate balance + amount which result in reducing the peer's balance
	err = sp.swap.resetBalance(sp.ID(), 0-int64(cheque.Honey))
	if err != nil {
		return err
	}

	// cash in cheque
	opts := bind.NewKeyedTransactor(sp.swap.owner.privateKey)
	opts.Context = ctx

	otherSwap, err := contract.InstanceAt(cheque.Contract, sp.backend)
	if err != nil {
		return err
	}

	// submit cheque to the blockchain and cashes it directly
	go func() {
		// blocks here, as we are waiting for the transaction to be mined
		receipt, err := otherSwap.SubmitChequeBeneficiary(opts, sp.backend, big.NewInt(int64(cheque.Serial)), big.NewInt(int64(cheque.Amount)), big.NewInt(int64(cheque.Timeout)), cheque.Signature)
		if err != nil {
<<<<<<< HEAD
			log.Error("error calling submitChequeBeneficiary", "error", err)
=======
			// TODO: do something with the error
			// and we actually need to log this error as we are in an async routine; nobody is handling this error for now
			log.Error("error submitting cheque", "err", err)
>>>>>>> ce5537b2
			return
		}
		log.Debug("submit tx mined", "receipt", receipt)

		receipt, err = otherSwap.CashChequeBeneficiary(opts, sp.backend, sp.swap.owner.Contract, big.NewInt(int64(actualAmount)))
		if err != nil {
<<<<<<< HEAD
			log.Error("Got error when calling cashChequeBeneficiary", "err", err)
			return
		}
		log.Info("cash tx mined", "receipt", receipt)
=======
			//TODO: do something with the error
			// and we actually need to log this error as we are in an async routine; nobody is handling this error for now
			log.Error("error cashing cheque", "err", err)
			return
		}
		log.Debug("cash tx mined", "receipt", receipt)
		//TODO: after the cashCheque is done, we have to watch the blockchain for x amount (25) blocks for reorgs
		//TODO: make sure we make a case where we listen to the possibility of the peer shutting down.
		log.Info("Cheque successfully submitted and cashed")
>>>>>>> ce5537b2
	}()
	return err
}

// processAndVerifyCheque verifies the cheque and compares it with the last received cheque
// if the cheque is valid it will also be saved as the new last cheque
func (sp *Peer) processAndVerifyCheque(cheque *Cheque) (uint64, error) {
	if err := sp.verifyChequeProperties(cheque); err != nil {
		return 0, err
	}

	lastCheque := sp.loadLastReceivedCheque()

	// TODO: there should probably be a lock here?
	expectedAmount, err := sp.swap.oracle.GetPrice(cheque.Honey)
	if err != nil {
		return 0, err
	}

	actualAmount, err := verifyChequeAgainstLast(cheque, lastCheque, expectedAmount)
	if err != nil {
		return 0, err
	}

	if err := sp.saveLastReceivedCheque(cheque); err != nil {
		log.Error("error while saving last received cheque", "peer", sp.ID().String(), "err", err.Error())
		// TODO: what do we do here? Related issue: https://github.com/ethersphere/swarm/issues/1515
	}

	return actualAmount, nil
}

// verifyChequeProperties verifies the signature and if the cheque fields are appropriate for this peer
// it does not verify anything that requires knowing the previous cheque
func (sp *Peer) verifyChequeProperties(cheque *Cheque) error {
	if cheque.Contract != sp.contractAddress {
		return fmt.Errorf("wrong cheque parameters: expected contract: %x, was: %x", sp.contractAddress, cheque.Contract)
	}

	// the beneficiary is the owner of the counterparty swap contract
	if err := cheque.VerifySig(sp.beneficiary); err != nil {
		return err
	}

	if cheque.Beneficiary != sp.swap.owner.address {
		return fmt.Errorf("wrong cheque parameters: expected beneficiary: %x, was: %x", sp.swap.owner.address, cheque.Beneficiary)
	}

	if cheque.Timeout != 0 {
		return fmt.Errorf("wrong cheque parameters: expected timeout to be 0, was: %d", cheque.Timeout)
	}

	return nil
}

// verifyChequeAgainstLast verifies that serial and amount are higher than in the previous cheque
// furthermore it cheques that the increase in amount is as expected
// returns the actual amount received in this cheque
func verifyChequeAgainstLast(cheque *Cheque, lastCheque *Cheque, expectedAmount uint64) (uint64, error) {
	actualAmount := cheque.Amount

	if lastCheque != nil {
		if cheque.Serial <= lastCheque.Serial {
			return 0, fmt.Errorf("wrong cheque parameters: expected serial larger than %d, was: %d", lastCheque.Serial, cheque.Serial)
		}

		if cheque.Amount <= lastCheque.Amount {
			return 0, fmt.Errorf("wrong cheque parameters: expected amount larger than %d, was: %d", lastCheque.Amount, cheque.Amount)
		}

		actualAmount -= lastCheque.Amount
	}

	if expectedAmount != actualAmount {
		return 0, fmt.Errorf("unexpected amount for honey, expected %d was %d", expectedAmount, actualAmount)
	}

	return actualAmount, nil
}

// loadLastReceivedCheque gets the last received cheque for this peer
// cheque gets loaded from database if not already in memory
func (sp *Peer) loadLastReceivedCheque() *Cheque {
	if sp.lastReceivedCheque == nil {
		sp.lastReceivedCheque = sp.swap.loadLastReceivedCheque(sp.ID())
	}
	return sp.lastReceivedCheque
}

// saveLastReceivedCheque saves cheque as the last received cheque for this peer
func (sp *Peer) saveLastReceivedCheque(cheque *Cheque) error {
	sp.lastReceivedCheque = cheque
	return sp.swap.saveLastReceivedCheque(sp.ID(), cheque)
}<|MERGE_RESOLUTION|>--- conflicted
+++ resolved
@@ -97,35 +97,18 @@
 		// blocks here, as we are waiting for the transaction to be mined
 		receipt, err := otherSwap.SubmitChequeBeneficiary(opts, sp.backend, big.NewInt(int64(cheque.Serial)), big.NewInt(int64(cheque.Amount)), big.NewInt(int64(cheque.Timeout)), cheque.Signature)
 		if err != nil {
-<<<<<<< HEAD
-			log.Error("error calling submitChequeBeneficiary", "error", err)
-=======
-			// TODO: do something with the error
-			// and we actually need to log this error as we are in an async routine; nobody is handling this error for now
 			log.Error("error submitting cheque", "err", err)
->>>>>>> ce5537b2
 			return
 		}
 		log.Debug("submit tx mined", "receipt", receipt)
 
 		receipt, err = otherSwap.CashChequeBeneficiary(opts, sp.backend, sp.swap.owner.Contract, big.NewInt(int64(actualAmount)))
 		if err != nil {
-<<<<<<< HEAD
-			log.Error("Got error when calling cashChequeBeneficiary", "err", err)
-			return
-		}
-		log.Info("cash tx mined", "receipt", receipt)
-=======
-			//TODO: do something with the error
-			// and we actually need to log this error as we are in an async routine; nobody is handling this error for now
 			log.Error("error cashing cheque", "err", err)
 			return
 		}
 		log.Debug("cash tx mined", "receipt", receipt)
-		//TODO: after the cashCheque is done, we have to watch the blockchain for x amount (25) blocks for reorgs
-		//TODO: make sure we make a case where we listen to the possibility of the peer shutting down.
 		log.Info("Cheque successfully submitted and cashed")
->>>>>>> ce5537b2
 	}()
 	return err
 }
