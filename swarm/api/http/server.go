--- conflicted
+++ resolved
@@ -148,12 +148,7 @@
 		Respond(w, r, "missing Content-Length header in request", http.StatusBadRequest)
 		return
 	}
-<<<<<<< HEAD
-
-	addr, _, err := s.api.Store(r.Body, r.ContentLength, toEncrypt)
-=======
 	addr, _, err := s.api.Store(ctx, r.Body, r.ContentLength, toEncrypt)
->>>>>>> a499b684
 	if err != nil {
 		postRawFail.Inc(1)
 		Respond(w, r, err.Error(), http.StatusInternalServerError)
@@ -698,13 +693,8 @@
 	}
 
 	// check the root chunk exists by retrieving the file's size
-<<<<<<< HEAD
-	reader, isEncrypted := s.api.Retrieve(addr)
+	reader, isEncrypted := s.api.Retrieve(ctx, addr)
 	if _, err := reader.Size(); err != nil {
-=======
-	reader, isEncrypted := s.api.Retrieve(ctx, addr)
-	if _, err := reader.Size(nil); err != nil {
->>>>>>> a499b684
 		getFail.Inc(1)
 		Respond(w, r, fmt.Sprintf("root chunk not found %s: %s", addr, err), http.StatusNotFound)
 		return
@@ -768,13 +758,8 @@
 		}
 
 		// retrieve the entry's key and size
-<<<<<<< HEAD
-		reader, isEncrypted := s.api.Retrieve(storage.Address(common.Hex2Bytes(entry.Hash)))
+		reader, isEncrypted := s.api.Retrieve(ctx, storage.Address(common.Hex2Bytes(entry.Hash)))
 		size, err := reader.Size()
-=======
-		reader, isEncrypted := s.api.Retrieve(ctx, storage.Address(common.Hex2Bytes(entry.Hash)))
-		size, err := reader.Size(nil)
->>>>>>> a499b684
 		if err != nil {
 			return err
 		}
